--- conflicted
+++ resolved
@@ -802,19 +802,9 @@
 #endif
 #if HAL_SPRAYER_ENABLED
     { AUX_FUNC::SPRAYER,"Sprayer"},
-<<<<<<< HEAD
     { AUX_FUNC::PARACHUTE_ENABLE,"Safety"},
     { AUX_FUNC::PARACHUTE_RELEASE,"ManualBlast"},
     { AUX_FUNC::PARACHUTE_3POS,""},
-=======
-#endif
-#if HAL_PARACHUTE_ENABLED
-    { AUX_FUNC::PARACHUTE_ENABLE,"ParachuteEnable"},
-    { AUX_FUNC::PARACHUTE_RELEASE,"ParachuteRelease"},
-    { AUX_FUNC::PARACHUTE_3POS,"Parachute3Position"},
-#endif
-#if AP_MISSION_ENABLED
->>>>>>> d168bcb1
     { AUX_FUNC::MISSION_RESET,"MissionReset"},
 #endif
 #if HAL_MOUNT_ENABLED
