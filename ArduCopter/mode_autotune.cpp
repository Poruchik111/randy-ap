--- conflicted
+++ resolved
@@ -174,41 +174,6 @@
     // we expect the caller will change the flight mode back to the flight mode indicated by the flight mode switch
 }
 
-<<<<<<< HEAD
-=======
-// start - Initialize autotune flight mode
-bool Copter::ModeAutoTune::start(bool ignore_checks)
-{
-    // only allow flip from Stabilize, AltHold,  PosHold or Loiter modes
-    if (copter.control_mode != STABILIZE && copter.control_mode != ALT_HOLD &&
-        copter.control_mode != LOITER && copter.control_mode != POSHOLD) {
-        return false;
-    }
-
-    // ensure throttle is above zero
-    if (ap.throttle_zero) {
-        return false;
-    }
-
-    // ensure we are flying
-    if (!motors->armed() || !ap.auto_armed || ap.land_complete) {
-        return false;
-    }
-
-    // initialize vertical speeds and leash lengths
-    pos_control->set_max_speed_z(-get_pilot_speed_dn(), g.pilot_speed_up);
-    pos_control->set_max_accel_z(g.pilot_accel_z);
-
-    // initialise position and desired velocity
-    if (!pos_control->is_active_z()) {
-        pos_control->set_alt_target_to_current_alt();
-        pos_control->set_desired_velocity_z(inertial_nav.get_velocity_z());
-    }
-
-    return true;
-}
-
->>>>>>> 8d3b093b
 const char *Copter::ModeAutoTune::level_issue_string() const
 {
     switch (level_problem.issue) {
@@ -331,16 +296,19 @@
 void Copter::ModeAutoTune::run()
 {
     // initialize vertical speeds and acceleration
-    pos_control->set_max_speed_z(-get_pilot_speed_dn(), g.pilot_speed_up);
-    pos_control->set_max_accel_z(g.pilot_accel_z);
+    pos_control->set_speed_z(-get_pilot_speed_dn(), g.pilot_speed_up);
+    pos_control->set_accel_z(g.pilot_accel_z);
 
     // if not auto armed or motor interlock not enabled set throttle to zero and exit immediately
     // this should not actually be possible because of the init() checks
-    if (!motors->armed() || !ap.auto_armed || !motors->get_interlock()) {
-        zero_throttle_and_relax_ac();
-        pos_control->relax_alt_hold_controllers(0.0f);
+
+    // if not armed set throttle to zero and exit immediately
+    // todo: this code is used in multiple places
+    if (!motors->armed() || !ap.auto_armed || ap.land_complete) {
+        make_safe_shut_down();
         return;
     }
+
 
     // apply SIMPLE mode transform to pilot inputs
     update_simple_mode();
@@ -369,11 +337,7 @@
     // reset target lean angles and heading while landed
     if (ap.land_complete) {
         // set motors to ground idle if throttle below deadzone, otherwise full range (but motors will only spin at min throttle)
-#if FRAME_CONFIG == HELI_FRAME
-        if ((target_climb_rate < 0.0f) && !motors->get_interlock()) {
-#else
         if (target_climb_rate < 0.0f) {
-#endif
             motors->set_desired_spool_state(AP_Motors::DESIRED_GROUND_IDLE);
         } else {
             motors->set_desired_spool_state(AP_Motors::DESIRED_THROTTLE_UNLIMITED);
@@ -389,7 +353,7 @@
 
         // check if pilot is overriding the controls
         bool zero_rp_input = is_zero(target_roll) && is_zero(target_pitch);
-        if (!zero_rp_input || !is_zero(target_yaw_rate) || target_climb_rate != 0) {
+        if (!zero_rp_input || !is_zero(target_yaw_rate) || !is_zero(target_climb_rate)) {
             if (!pilot_override) {
                 pilot_override = true;
                 // set gains to their original values
@@ -534,6 +498,11 @@
             start_rate = ToDeg(ahrs.get_gyro().x) * 100.0f;
             start_angle = ahrs.roll_sensor;
             rotation_rate_filt.set_cutoff_frequency(attitude_control->get_rate_roll_pid().filt_hz()*2.0f);
+            if ((tune_type == SP_DOWN) || (tune_type == SP_UP)) {
+                rotation_rate_filt.reset(start_rate);
+            } else {
+                rotation_rate_filt.reset(0);
+            }
         break;
         case PITCH:
             target_rate = constrain_float(ToDeg(attitude_control->max_rate_step_bf_pitch())*100.0f, AUTOTUNE_TARGET_MIN_RATE_RLLPIT_CDS, AUTOTUNE_TARGET_RATE_RLLPIT_CDS);
@@ -541,6 +510,11 @@
             start_rate = ToDeg(ahrs.get_gyro().y) * 100.0f;
             start_angle = ahrs.pitch_sensor;
             rotation_rate_filt.set_cutoff_frequency(attitude_control->get_rate_pitch_pid().filt_hz()*2.0f);
+            if ((tune_type == SP_DOWN) || (tune_type == SP_UP)) {
+                rotation_rate_filt.reset(start_rate);
+            } else {
+                rotation_rate_filt.reset(0);
+            }
             break;
         case YAW:
             target_rate = constrain_float(ToDeg(attitude_control->max_rate_step_bf_yaw()*0.75f)*100.0f, AUTOTUNE_TARGET_MIN_RATE_YAW_CDS, AUTOTUNE_TARGET_RATE_YAW_CDS);
@@ -548,16 +522,16 @@
             start_rate = ToDeg(ahrs.get_gyro().z) * 100.0f;
             start_angle = ahrs.yaw_sensor;
             rotation_rate_filt.set_cutoff_frequency(AUTOTUNE_Y_FILT_FREQ);
-            break;
-        }
-        if ((tune_type == SP_DOWN) || (tune_type == SP_UP)) {
-            rotation_rate_filt.reset(start_rate);
-        } else {
-            rotation_rate_filt.reset(0);
+            if ((tune_type == SP_DOWN) || (tune_type == SP_UP)) {
+                rotation_rate_filt.reset(start_rate);
+            } else {
+                rotation_rate_filt.reset(0);
+            }
+            break;
         }
         break;
 
-    case TWITCHING: {
+    case TWITCHING:
         // Run the twitching step
         // Note: we should be using intra-test gains (which are very close to the original gains but have lower I)
 
@@ -607,35 +581,33 @@
         }
 
         // capture this iterations rotation rate and lean angle
-        float gyro_reading = 0;
+        // Add filter to measurements
         switch (axis) {
         case ROLL:
-            gyro_reading = ahrs.get_gyro().x;
+            if ((tune_type == SP_DOWN) || (tune_type == SP_UP)) {
+                rotation_rate = rotation_rate_filt.apply(direction_sign * (ToDeg(ahrs.get_gyro().x) * 100.0f), copter.scheduler.get_loop_period_s());
+            } else {
+                rotation_rate = rotation_rate_filt.apply(direction_sign * (ToDeg(ahrs.get_gyro().x) * 100.0f - start_rate), copter.scheduler.get_loop_period_s());
+            }
             lean_angle = direction_sign * (ahrs.roll_sensor - (int32_t)start_angle);
             break;
         case PITCH:
-            gyro_reading = ahrs.get_gyro().y;
+            if ((tune_type == SP_DOWN) || (tune_type == SP_UP)) {
+                rotation_rate = rotation_rate_filt.apply(direction_sign * (ToDeg(ahrs.get_gyro().y) * 100.0f), copter.scheduler.get_loop_period_s());
+            } else {
+                rotation_rate = rotation_rate_filt.apply(direction_sign * (ToDeg(ahrs.get_gyro().y) * 100.0f - start_rate), copter.scheduler.get_loop_period_s());
+            }
             lean_angle = direction_sign * (ahrs.pitch_sensor - (int32_t)start_angle);
             break;
         case YAW:
-            gyro_reading = ahrs.get_gyro().z;
+            if ((tune_type == SP_DOWN) || (tune_type == SP_UP)) {
+                rotation_rate = rotation_rate_filt.apply(direction_sign * (ToDeg(ahrs.get_gyro().z) * 100.0f), copter.scheduler.get_loop_period_s());
+            } else {
+                rotation_rate = rotation_rate_filt.apply(direction_sign * (ToDeg(ahrs.get_gyro().z) * 100.0f - start_rate), copter.scheduler.get_loop_period_s());
+            }
             lean_angle = direction_sign * wrap_180_cd(ahrs.yaw_sensor-(int32_t)start_angle);
             break;
         }
-
-        // Add filter to measurements
-        float filter_value;
-        switch (tune_type) {
-        case SP_DOWN:
-        case SP_UP:
-            filter_value = direction_sign * (ToDeg(gyro_reading) * 100.0f);
-            break;
-        default:
-            filter_value = direction_sign * (ToDeg(gyro_reading) * 100.0f - start_rate);
-            break;
-        }
-        rotation_rate = rotation_rate_filt.apply(filter_value,
-                                                 copter.scheduler.get_loop_period_s());
 
         switch (tune_type) {
         case RD_UP:
@@ -666,7 +638,7 @@
         copter.DataFlash.Log_Write_Rate(ahrs, *motors, *attitude_control, *pos_control);
 #endif
         break;
-    }
+
     case UPDATE_GAINS:
 
         // re-enable rate limits
