--- conflicted
+++ resolved
@@ -277,12 +277,8 @@
 
 constexpr int8_t Copter::_failsafe_priorities[7];
 
-<<<<<<< HEAD
-=======
 
 //#if AP_SCRIPTING_ENABLED || AP_EXTERNAL_CONTROL_ENABLED
->>>>>>> 92153180
-#if AP_SCRIPTING_ENABLED || AP_EXTERNAL_CONTROL_ENABLED
 #if MODE_GUIDED_ENABLED
 // set target location (for use by external control and scripting)
 bool Copter::set_target_location(const Location& target_loc)
@@ -294,15 +290,6 @@
 
     return mode_guided.set_destination(target_loc);
 }
-<<<<<<< HEAD
-#endif //MODE_GUIDED_ENABLED == ENABLED
-//#endif //AP_SCRIPTING_ENABLED || AP_EXTERNAL_CONTROL_ENABLED
-
-//#if AP_SCRIPTING_ENABLED
-#if MODE_GUIDED_ENABLED == ENABLED
-=======
-
->>>>>>> upstream/master
 // start takeoff to given altitude (for use by scripting)
 bool Copter::start_takeoff(const float alt)
 {
