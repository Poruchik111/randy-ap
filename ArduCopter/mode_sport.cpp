--- conflicted
+++ resolved
@@ -1,9 +1,5 @@
 #include "Copter.h"
 
-<<<<<<< HEAD
-=======
-#if MODE_SPORT_ENABLED
->>>>>>> d168bcb1
 
 /*
  * Init and run calls for althold, flight mode
